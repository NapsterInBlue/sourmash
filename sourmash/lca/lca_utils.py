"""
Utility functions for lowest-common-ancestor analysis tools.
"""
from __future__ import print_function, division
import sys
import json
import gzip
from os.path import exists
from collections import OrderedDict, namedtuple, defaultdict, Counter

__all__ = ['taxlist', 'zip_lineage', 'build_tree', 'find_lca',
           'load_single_database', 'load_databases', 'gather_assignments',
           'count_lca_for_assignments', 'LineagePair']

try:                                      # py2/py3 compat
    from itertools import zip_longest
except ImportError:
    from itertools import izip_longest as zip_longest
import pprint

from .._minhash import get_max_hash_for_scaled
<<<<<<< HEAD
from ..index import Index
from ..logging import notify, error
=======
from ..logging import notify, error, debug
>>>>>>> 1d1f61bb

# type to store an element in a taxonomic lineage
LineagePair = namedtuple('LineagePair', ['rank', 'name'])


def check_files_exist(*files):
    ret = True
    not_found = []
    for f in files:
        if not exists(f):
            not_found.append(f)
            ret = False

    if len(not_found):
        error('Error! Could not find the following files.'
              ' Make sure the file paths are specified correctly.\n{}'.format('\n'.join(not_found)))

    return ret


# ordered list of taxonomic ranks
def taxlist(include_strain=True):
    """
    Provide an ordered list of taxonomic ranks.
    """
    for k in ['superkingdom', 'phylum', 'class', 'order', 'family', 'genus',
              'species']:
        yield k
    if include_strain:
        yield 'strain'


# produce an ordered list of tax names from lineage
def zip_lineage(lineage, include_strain=True, truncate_empty=False):
    """
    Given an iterable of LineagePair objects, return list of lineage names.

    This utility function handles species/strain and empty lineage entries
    gracefully.

    >>> x = [ LineagePair('superkingdom', 'a'), LineagePair('phylum', 'b') ]
    >>> zip_lineage(x)
    ['a', 'b', '', '', '', '', '', '']

    >>> x = [ LineagePair('superkingdom', 'a'), LineagePair(None, ''), LineagePair('class', 'c') ]
    >>> zip_lineage(x)
    ['a', '', 'c', '', '', '', '', '']
    """

    row = []
    empty = LineagePair(None, '')
    for taxrank, lineage_tup in zip_longest(taxlist(include_strain=include_strain), lineage, fillvalue=empty):
        if lineage_tup == empty:
            if truncate_empty:
                break
        else:
            # validate non-empty tax, e.g. superkingdom/phylum/class in order.
            if lineage_tup.rank != taxrank:
                raise ValueError('incomplete lineage at {} - is {} instead'.format(taxrank, lineage_tup.rank))

        row.append(lineage_tup.name)
    return row


# filter function toreplace blank/na/null with 'unassigned'
filter_null = lambda x: 'unassigned' if x.strip() in \
  ('[Blank]', 'na', 'null', '') else x
null_names = set(['[Blank]', 'na', 'null'])


def build_tree(assignments, initial=None):
    """
    Builds a tree of dictionaries from lists of LineagePair objects
    in 'assignments'.  This tree can then be used to find lowest common
    ancestor agreements/confusion.
    """
    if initial is None:
        tree = {}
    else:
        tree = initial

    if not assignments:
        raise ValueError("empty assignment passed to build_tree")

    for assignment in assignments:
        node = tree

        for lineage_tup in assignment:
            if lineage_tup.name:
                child = node.get(lineage_tup, {})
                node[lineage_tup] = child

                # shift -> down in tree
                node = child

    return tree


def find_lca(tree):
    """
    Given a tree produced by 'find_tree', find the first node with multiple
    children, OR the only leaf in the tree.  Return (lineage_tup, reason),
    where 'reason' is the number of children of the returned node, i.e.e
    0 if it's a leaf and > 1 if it's an internal node.
    """

    node = tree
    lineage = []
    while 1:
        if len(node) == 1:                # descend to only child; track path
            lineage_tup = next(iter(node.keys()))
            lineage.append(lineage_tup)
            node = node[lineage_tup]
        elif len(node) == 0:              # at leaf; end
            return tuple(lineage), 0
        else:                             # len(node) > 1 => confusion!!
            return tuple(lineage), len(node)


class LCA_Database(Index):
    """
    Wrapper class for taxonomic database.

    obj.ident_to_idx: key 'identifier' to 'idx'
    obj.idx_to_lid: key 'idx' to 'lid'
    obj.lid_to_lineage: key 'lid' to tuple of LineagePair objects
    obj.hashval_to_idx: key 'hashval' => set('idx')
    obj.lineage_to_lid: key (tuple of LineagePair objects) to 'lid'
    """
    def __init__(self):
        self.ksize = None
        self.scaled = None
        
        self.ident_to_idx = None
        self.idx_to_lid = None
        self.lineage_to_lid = None
        self.lid_to_lineage = None
        self.hashval_to_idx = None
    
        self.filename = None

    def __repr__(self):
        return "LCA_Database('{}')".format(self.filename)

    def load(self, db_name):
        "Load from a JSON file."
        xopen = open
        if db_name.endswith('.gz'):
            xopen = gzip.open

        with xopen(db_name, 'rt') as fp:
            load_d = {}
            try:
                load_d = json.load(fp)
            except json.decoder.JSONDecodeError:
                pass

            if not load_d:
                raise ValueError("cannot parse database file '{}' as JSON; invalid format.")

            version = None
            db_type = None
            try:
                version = load_d.get('version')
                db_type = load_d.get('type')
            except AttributeError:
                pass

            if db_type != 'sourmash_lca':
                raise ValueError("database file '{}' is not an LCA db.".format(db_name))

            if version != '2.0' or 'lid_to_lineage' not in load_d:
                raise ValueError("Error! This is an old-style LCA DB. You'll need to build or download a newer one.")

            ksize = int(load_d['ksize'])
            scaled = int(load_d['scaled'])
            self.ksize = ksize
            self.scaled = scaled

            # convert lineage_dict to proper lineages (tuples of LineagePairs)
            lid_to_lineage_2 = load_d['lid_to_lineage']
            lid_to_lineage = {}
            for k, v in lid_to_lineage_2.items():
                v = dict(v)
                vv = []
                for rank in taxlist():
                    name = v.get(rank, '')
                    vv.append(LineagePair(rank, name))

                lid_to_lineage[int(k)] = tuple(vv)
            self.lid_to_lineage = lid_to_lineage

            # convert hashval -> lineage index keys to integers (looks like
            # JSON doesn't have a 64 bit type so stores them as strings)
            hashval_to_idx_2 = load_d['hashval_to_idx']
            hashval_to_idx = {}

            for k, v in hashval_to_idx_2.items():
                hashval_to_idx[int(k)] = v
            self.hashval_to_idx = hashval_to_idx

            self.ident_to_name = load_d['ident_to_name']
            self.ident_to_idx = load_d['ident_to_idx']

            self.idx_to_lid = {}
            for k, v in load_d['idx_to_lid'].items():
                self.idx_to_lid[int(k)] = v

        self.filename = db_name

    def save(self, db_name):
        "Save to a JSON file."
        xopen = open
        if db_name.endswith('.gz'):
            xopen = gzip.open

        with xopen(db_name, 'wt') as fp:
            # use an OrderedDict to preserve output order
            save_d = OrderedDict()
            save_d['version'] = '2.0'
            save_d['type'] = 'sourmash_lca'
            save_d['license'] = 'CC0'
            save_d['ksize'] = self.ksize
            save_d['scaled'] = self.scaled

            # convert lineage internals from tuples to dictionaries
            d = OrderedDict()
            for k, v in self.lid_to_lineage.items():
                d[k] = dict([ (vv.rank, vv.name) for vv in v ])
            save_d['lid_to_lineage'] = d

            # convert values from sets to lists, so that JSON knows how to save
            save_d['hashval_to_idx'] = \
               dict((k, list(v)) for (k, v) in self.hashval_to_idx.items())

            save_d['ident_to_name'] = self.ident_to_name
            save_d['ident_to_idx'] = self.ident_to_idx
            save_d['idx_to_lid'] = self.idx_to_lid
            save_d['lid_to_lineage'] = self.lid_to_lineage
            
            json.dump(save_d, fp)

    def find(self, search_fn, *args, **kwargs):
        pass

    def search(self, sig):
        pass

    def gather(self, sig):
        pass

    def insert(self, node):
        pass

    def downsample_scaled(self, scaled):
        """
        Downsample to the provided scaled value, i.e. eliminate all hashes
        that don't fall in the required range.
        """
        if scaled == self.scaled:
            return
        elif scaled < self.scaled:
            raise ValueError("cannot decrease scaled from {} to {}".format(self.scaled, scaled))

        max_hash = get_max_hash_for_scaled(scaled)
        new_hashvals = {}
        for k, v in self.hashval_to_idx.items():
            if k < max_hash:
                new_hashvals[k] = v
        self.hashval_to_idx = new_hashvals
        self.scaled = scaled

    def get_lineage_assignments(self, hashval):
        """
        Get a list of lineages for this hashval.
        """
        x = []

        idx_list = self.hashval_to_idx.get(hashval, [])
        for idx in idx_list:
            lid = self.idx_to_lid.get(idx, None)
            if lid is not None:
                lineage = self.lid_to_lineage[lid]
                x.append(lineage)

        return x

    def find(self, minhash, threshold, containment=False, ignore_scaled=False):
        """
        Do a Jaccard similarity or containment search.
        """
        # make sure we're looking at the same scaled value as database
        if self.scaled > minhash.scaled:
            minhash = minhash.downsample_scaled(self.scaled)
        elif self.scaled < minhash.scaled and not ignore_scaled:
            raise ValueError("lca db scaled is {} vs query {}; must downsample".format(self.scaled, minhash.scaled))

        if not hasattr(self, 'signatures'):
            debug('creating signatures for LCA DB...')
            sigd = defaultdict(minhash.copy_and_clear)

            for (k, v) in self.hashval_to_idx.items():
                for vv in v:
                    sigd[vv].add_hash(k)

            self.signatures = sigd

        debug('=> {} signatures!', len(self.signatures))

        # build idx_to_ident from ident_to_idx
        if not hasattr(self, 'idx_to_ident'):
            idx_to_ident = {}
            for k, v in self.ident_to_idx.items():
                idx_to_ident[v] = k

            self.idx_to_ident = idx_to_ident

        query_mins = set(minhash.get_mins())

        # collect matching hashes:
        c = Counter()
        for hashval in query_mins:
            idx_list = self.hashval_to_idx.get(hashval, [])
            for idx in idx_list:
                c[idx] += 1

        debug('number of matching signatures for hashes: {}', len(c))

        for idx, count in c.items():
            ident = self.idx_to_ident[idx]
            name = self.ident_to_name[ident]
            debug('looking at {} ({})', ident, name)

            match_mh = self.signatures[idx]
            match_size = len(match_mh)

            debug('count: {}; query_mins: {}; match size: {}',
                  count, len(query_mins), match_size)

            if containment:
                score = count / len(query_mins)
            else:
                score = count / (len(query_mins) + match_size - count)

            debug('score: {} (containment? {})', score, containment)

            if score >= threshold:
                # reconstruct signature... ugh.
                from .. import SourmashSignature
                match_sig = SourmashSignature(match_mh, name=name)

                yield score, match_sig, match_sig.md5sum(), self.filename, name


def load_single_database(filename, verbose=False):
    "Load a single LCA database; return (db, ksize, scaled)"
    dblist, ksize, scaled = load_databases([filename], verbose=verbose)
    return dblist[0], ksize, scaled


def load_databases(filenames, scaled=None, verbose=True):
    "Load multiple LCA databases; return (dblist, ksize, scaled)"
    ksize_vals = set()
    scaled_vals = set()
    dblist = []

    # load all the databases
    for db_name in filenames:
        if verbose:
            notify(u'\r\033[K', end=u'', file=sys.stderr)
            notify('... loading database {}'.format(db_name), end='\r',
                  file=sys.stderr)

        lca_db = LCA_Database()
        lca_db.load(db_name)

        ksize_vals.add(lca_db.ksize)
        if len(ksize_vals) > 1:
            raise Exception('multiple ksizes, quitting')

        if scaled and scaled > lca_db.scaled:
            lca_db.downsample_scaled(scaled)
        scaled_vals.add(lca_db.scaled)

        dblist.append(lca_db)

    ksize = ksize_vals.pop()
    scaled = scaled_vals.pop()

    if verbose:
        notify(u'\r\033[K', end=u'')
        notify('loaded {} LCA databases. ksize={}, scaled={}', len(dblist),
               ksize, scaled)

    return dblist, ksize, scaled


def gather_assignments(hashvals, dblist):
    """
    Gather assignments from across all the databases for all the hashvals.
    """
    assignments = defaultdict(set)
    for hashval in hashvals:
        for lca_db in dblist:
            lineages = lca_db.get_lineage_assignments(hashval)
            if lineages:
                assignments[hashval].update(lineages)

    return assignments


def count_lca_for_assignments(assignments):
    """
    For each hashval, count the LCA across its assignments.
    """
    counts = Counter()
    for hashval in assignments:

        # for each list of tuple_info [(rank, name), ...] build
        # a tree that lets us discover lowest-common-ancestor.
        lineages = assignments[hashval]
        tree = build_tree(lineages)

        # now find either a leaf or the first node with multiple
        # children; that's our lowest-common-ancestor node.
        lca, reason = find_lca(tree)
        counts[lca] += 1

    return counts<|MERGE_RESOLUTION|>--- conflicted
+++ resolved
@@ -19,12 +19,8 @@
 import pprint
 
 from .._minhash import get_max_hash_for_scaled
-<<<<<<< HEAD
 from ..index import Index
-from ..logging import notify, error
-=======
 from ..logging import notify, error, debug
->>>>>>> 1d1f61bb
 
 # type to store an element in a taxonomic lineage
 LineagePair = namedtuple('LineagePair', ['rank', 'name'])
