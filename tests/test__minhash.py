# This file is part of sourmash, https://github.com/dib-lab/sourmash/, and is
# Copyright (C) 2016, The Regents of the University of California.
#
# Redistribution and use in source and binary forms, with or without
# modification, are permitted provided that the following conditions are
# met:
#
#     * Redistributions of source code must retain the above copyright
#       notice, this list of conditions and the following disclaimer.
#
#     * Redistributions in binary form must reproduce the above
#       copyright notice, this list of conditions and the following
#       disclaimer in the documentation and/or other materials provided
#       with the distribution.
#
#     * Neither the name of the Michigan State University nor the names
#       of its contributors may be used to endorse or promote products
#       derived from this software without specific prior written
#       permission.
#
# THIS SOFTWARE IS PROVIDED BY THE COPYRIGHT HOLDERS AND CONTRIBUTORS
# "AS IS" AND ANY EXPRESS OR IMPLIED WARRANTIES, INCLUDING, BUT NOT
# LIMITED TO, THE IMPLIED WARRANTIES OF MERCHANTABILITY AND FITNESS FOR
# A PARTICULAR PURPOSE ARE DISCLAIMED. IN NO EVENT SHALL THE COPYRIGHT
# HOLDER OR CONTRIBUTORS BE LIABLE FOR ANY DIRECT, INDIRECT, INCIDENTAL,
# SPECIAL, EXEMPLARY, OR CONSEQUENTIAL DAMAGES (INCLUDING, BUT NOT
# LIMITED TO, PROCUREMENT OF SUBSTITUTE GOODS OR SERVICES; LOSS OF USE,
# DATA, OR PROFITS; OR BUSINESS INTERRUPTION) HOWEVER CAUSED AND ON ANY
# THEORY OF LIABILITY, WHETHER IN CONTRACT, STRICT LIABILITY, OR TORT
# (INCLUDING NEGLIGENCE OR OTHERWISE) ARISING IN ANY WAY OUT OF THE USE
# OF THIS SOFTWARE, EVEN IF ADVISED OF THE POSSIBILITY OF SUCH DAMAGE.
#
# Contact: titus@idyll.org
# pylint: disable=missing-docstring,protected-access

from __future__ import print_function
from __future__ import absolute_import, unicode_literals

import pickle

import pytest

from sourmash_lib._minhash import (MinHash, hash_murmur, dotproduct,
                                   get_scaled_for_max_hash,
                                   get_max_hash_for_scaled)
import math

# add:
# * get default params from Python
# * keyword args for minhash constructor
# * trap error from handing protein/non-DNA to a DNA MH
# * fail on untagged/unloaded countgraph
# * nan on empty minhash
# * define equals


def test_basic_dna(track_abundance):
    # verify that MHs of size 1 stay size 1, & act properly as bottom sketches.
    mh = MinHash(1, 4, track_abundance=track_abundance)
    mh.add_sequence('ATGC')
    a = mh.get_mins()

    mh.add_sequence('GCAT')             # this will not get added; hash > ATGC
    b = mh.get_mins()

    print(a, b)
    assert a == b
    assert len(b) == 1


def test_bytes_dna(track_abundance):
    mh = MinHash(1, 4, track_abundance=track_abundance)
    mh.add_sequence('ATGC')
    mh.add_sequence(b'ATGC')
    mh.add_sequence(u'ATGC')
    a = mh.get_mins()

    mh.add_sequence('GCAT')             # this will not get added; hash > ATGC
    mh.add_sequence(b'GCAT')             # this will not get added; hash > ATGC
    mh.add_sequence(u'GCAT')             # this will not get added; hash > ATGC
    b = mh.get_mins()

    print(a, b)
    assert a == b
    assert len(b) == 1


def test_bytes_protein(track_abundance):
    # verify that we can hash protein/aa sequences
    mh = MinHash(10, 6, True, track_abundance=track_abundance)
    mh.add_protein('AGYYG')
    mh.add_protein(u'AGYYG')
    mh.add_protein(b'AGYYG')

    assert len(mh.get_mins()) == 4


def test_protein(track_abundance):
    # verify that we can hash protein/aa sequences
    mh = MinHash(10, 6, True, track_abundance=track_abundance)
    mh.add_protein('AGYYG')

    assert len(mh.get_mins()) == 4


def test_protein_short(track_abundance):
    # verify that we can hash protein/aa sequences
    mh = MinHash(10, 9, True, track_abundance=track_abundance)
    mh.add_protein('AG')

    assert len(mh.get_mins()) == 0, mh.get_mins()


def test_size_limit(track_abundance):
    # test behavior with size limit of 3
    mh = MinHash(3, 4, track_abundance=track_abundance)
    mh.add_hash(10)
    mh.add_hash(20)
    mh.add_hash(30)
    assert mh.get_mins() == [10, 20, 30]
    mh.add_hash(5) # -> should push 30 off end
    assert mh.get_mins() == [5, 10, 20]


def test_max_hash(track_abundance):
    # test behavior with max_hash
    mh = MinHash(0, 4, track_abundance=track_abundance, max_hash=35)
    mh.add_hash(10)
    mh.add_hash(20)
    mh.add_hash(30)
    assert mh.get_mins() == [10, 20, 30]
    mh.add_hash(40)
    assert mh.get_mins() == [10, 20, 30]
    mh.add_hash(36)
    assert mh.get_mins() == [10, 20, 30]


def test_scaled(track_abundance):
    # test behavior with scaled (alt to max_hash)
    scaled = get_scaled_for_max_hash(35)
    print('XX', scaled, get_max_hash_for_scaled(scaled))
    mh = MinHash(0, 4, track_abundance=track_abundance, scaled=scaled)
    assert mh.max_hash == 35

    mh.add_hash(10)
    mh.add_hash(20)
    mh.add_hash(30)
    assert mh.get_mins() == [10, 20, 30]
    mh.add_hash(40)
    assert mh.get_mins() == [10, 20, 30]
    mh.add_hash(36)
    assert mh.get_mins() == [10, 20, 30]


def test_max_hash_and_scaled_error(track_abundance):
    # test behavior when supplying both max_hash and scaled
    with pytest.raises(ValueError):
        mh = MinHash(0, 4, track_abundance=track_abundance, max_hash=35,
                     scaled=5)


def test_max_hash_cannot_limit(track_abundance):
    # make sure you can't set both max_n and max_hash.
    with pytest.raises(ValueError):
        mh = MinHash(2, 4, track_abundance=track_abundance, max_hash=35)


def test_scaled(track_abundance):
    # make sure you can't set both max_n and scaled.
    with pytest.raises(ValueError):
        mh = MinHash(2, 4, track_abundance=track_abundance, scaled=2)


def test_basic_dna_bad(track_abundance):
    # test behavior on bad DNA
    mh = MinHash(1, 4, track_abundance=track_abundance)

    with pytest.raises(ValueError):
        mh.add_sequence('ATGR')


def test_basic_dna_bad_2(track_abundance):
    # test behavior on bad DNA
    mh = MinHash(1, 6, track_abundance=track_abundance)

    with pytest.raises(ValueError):
        mh.add_protein('YYYY')


def test_basic_dna_bad_force(track_abundance):
    # test behavior on bad DNA; use 100 so multiple hashes get added.
    mh = MinHash(100, 4, track_abundance=track_abundance)
    assert len(mh.get_mins()) == 0
    mh.add_sequence('ATGN', True)     # ambiguous kmer skipped.
    assert len(mh.get_mins()) == 0
    mh.add_sequence('AATGN', True)    # but good k-mers still used.
    assert len(mh.get_mins()) == 1
    mh.add_sequence('AATG', True)     # checking that right kmer was added
    assert len(mh.get_mins()) == 1    # (only 1 hash <- this is a dup)


def test_basic_dna_bad_force_2(track_abundance):
    # test behavior on bad DNA
    mh = MinHash(100, 4, track_abundance=track_abundance)
    assert len(mh.get_mins()) == 0
    mh.add_sequence('AAGNCGG', True)     # ambiguous kmers skipped.
    assert len(mh.get_mins()) == 0
    mh.add_sequence('AATGNGCGG', True)  # ambiguous kmers skipped.
    assert len(mh.get_mins()) == 2
    mh.add_sequence('AATG', True)        # checking that right kmers were added
    mh.add_sequence('GCGG', True)
    assert len(mh.get_mins()) == 2       # (only 2 hashes should be there)


def test_compare_1(track_abundance):
    a = MinHash(20, 10, track_abundance=track_abundance)
    b = MinHash(20, 10, track_abundance=track_abundance)

    a.add_sequence('TGCCGCCCAGCACCGGGTGACTAGGTTGAGCCATGATTAACCTGCAATGA')
    b.add_sequence('TGCCGCCCAGCACCGGGTGACTAGGTTGAGCCATGATTAACCTGCAATGA')

    assert a.compare(b) == 1.0
    assert b.compare(b) == 1.0
    assert b.compare(a) == 1.0
    assert a.compare(a) == 1.0

    # add same sequence again
    b.add_sequence('TGCCGCCCAGCACCGGGTGACTAGGTTGAGCCATGATTAACCTGCAATGA')
    assert a.compare(b) == 1.0
    assert b.compare(b) == 1.0
    assert b.compare(a) == 1.0
    assert a.compare(a) == 1.0


    b.add_sequence('GATTGGTGCACACTTAACTGGGTGCCGCGCTGGTGCTGATCCATGAAGTT')
    x = a.compare(b)
    assert x >= 0.3, x

    x = b.compare(a)
    assert x >= 0.3, x
    assert a.compare(a) == 1.0
    assert b.compare(b) == 1.0


def test_intersection_1(track_abundance):
    a = MinHash(20, 10, track_abundance=track_abundance)
    b = MinHash(20, 10, track_abundance=track_abundance)

    a.add_sequence('TGCCGCCCAGCA')
    b.add_sequence('TGCCGCCCAGCA')

    common = set(a.get_mins())
    combined_size = 3

    intersection, size = a.intersection(b)
    assert intersection == common
    assert combined_size == size

    intersection, size = b.intersection(b)
    assert intersection == common
    assert combined_size == size

    intersection, size = b.intersection(a)
    assert intersection == common
    assert combined_size == size

    intersection, size = a.intersection(a)
    assert intersection == common
    assert combined_size == size

    # add same sequence again
    b.add_sequence('TGCCGCCCAGCA')

    intersection, size = a.intersection(b)
    assert intersection == common
    assert combined_size == size

    intersection, size = b.intersection(b)
    assert intersection == common
    assert combined_size == size

    intersection, size = b.intersection(a)
    assert intersection == common
    assert combined_size == size

    intersection, size = a.intersection(a)
    assert intersection == common
    assert combined_size == size

    a.add_sequence('GTCCGCCCAGTGA')
    b.add_sequence('GTCCGCCCAGTGG')

    new_in_common = set(a.get_mins()).intersection(set(b.get_mins()))
    new_combined_size = 8

    intersection, size = a.intersection(b)
    assert intersection == new_in_common
    assert size == new_combined_size

    intersection, size = b.intersection(a)
    assert intersection == new_in_common
    assert size == new_combined_size

    intersection, size = a.intersection(a)
    assert intersection == set(a.get_mins())

    intersection, size = b.intersection(b)
    assert intersection == set(b.get_mins())


def test_mh_copy(track_abundance):
    a = MinHash(20, 10, track_abundance=track_abundance)

    a.add_sequence('TGCCGCCCAGCACCGGGTGACTAGGTTGAGCCATGATTAACCTGCAATGA')
    b = a.__copy__()
    assert b.compare(a) == 1.0


def test_mh_len(track_abundance):
    a = MinHash(20, 10, track_abundance=track_abundance)

    assert len(a) == 20
    a.add_sequence('TGCCGCCCAGCACCGGGTGACTAGGTTGAGCCATGATTAACCTGCAATGA')
    assert len(a) == 20


def test_mh_len(track_abundance):
    a = MinHash(20, 10, track_abundance=track_abundance)
    for i in range(0, 40, 2):
        a.add_hash(i)

    assert a.get_mins() == list(range(0, 40, 2))


def test_mh_unsigned_long_long(track_abundance):
    a = MinHash(20, 10, track_abundance=track_abundance)
    a.add_hash(9227159859419181011)        # too big for a C long int.
    assert 9227159859419181011 in a.get_mins()


def test_mh_count_common(track_abundance):
    a = MinHash(20, 10, track_abundance=track_abundance)
    for i in range(0, 40, 2):
        a.add_hash(i)

    b = MinHash(20, 10, track_abundance=track_abundance)
    for i in range(0, 80, 4):
        b.add_hash(i)

    assert a.count_common(b) == 10
    assert b.count_common(a) == 10


def test_mh_count_common_diff_protein(track_abundance):
    a = MinHash(20, 5, False, track_abundance=track_abundance)
    b = MinHash(20, 5, True, track_abundance=track_abundance)

    with pytest.raises(ValueError):
        a.count_common(b)


def test_mh_count_common_diff_maxhash(track_abundance):
    a = MinHash(0, 5, False, track_abundance=track_abundance, max_hash=1)
    b = MinHash(0, 5, True, track_abundance=track_abundance, max_hash=2)

    with pytest.raises(ValueError):
        a.count_common(b)


def test_mh_count_common_diff_seed(track_abundance):
    a = MinHash(20, 5, False, track_abundance=track_abundance, seed=1)
    b = MinHash(20, 5, True, track_abundance=track_abundance, seed=2)

    with pytest.raises(ValueError):
        a.count_common(b)


def test_mh_count_common_diff_ksize(track_abundance):
    a = MinHash(20, 5, track_abundance=track_abundance)
    b = MinHash(20, 6, track_abundance=track_abundance)

    with pytest.raises(ValueError):
        a.count_common(b)


def test_mh_asymmetric(track_abundance):
    a = MinHash(20, 10, track_abundance=track_abundance)
    for i in range(0, 40, 2):
        a.add_hash(i)

    # different size: 10
    b = MinHash(10, 10, track_abundance=track_abundance)
    for i in range(0, 80, 4):
        b.add_hash(i)

    assert a.count_common(b) == 10
    assert b.count_common(a) == 10

    with pytest.raises(TypeError):
        a.compare(b)

    a = a.downsample_n(10)
    assert a.compare(b) == 0.5
    assert b.compare(a) == 0.5


def test_mh_merge(track_abundance):
    # test merging two identically configured minhashes
    a = MinHash(20, 10, track_abundance=track_abundance)
    for i in range(0, 40, 2):
        a.add_hash(i)

    b = MinHash(20, 10, track_abundance=track_abundance)
    for i in range(0, 80, 4):
        b.add_hash(i)

    c = a.merge(b)
    d = b.merge(a)

    assert len(c) == len(d)
    assert c.get_mins() == d.get_mins()
    assert c.compare(d) == 1.0
    assert d.compare(c) == 1.0


def test_mh_merge_check_length(track_abundance):
    a = MinHash(20, 10, track_abundance=track_abundance)
    for i in range(0, 40, 2):
        a.add_hash(i)

    b = MinHash(20, 10, track_abundance=track_abundance)
    for i in range(0, 80, 4):
        b.add_hash(i)

    c = a.merge(b)
    assert(len(c.get_mins()) == 20)


def test_mh_merge_check_length2(track_abundance):
    # merged MH doesn't have full number of elements
    a = MinHash(4, 10, track_abundance=track_abundance)
    a.add_hash(3)
    a.add_hash(1)
    a.add_hash(4)

    b = MinHash(4, 10, track_abundance=track_abundance)
    b.add_hash(3)
    b.add_hash(1)
    b.add_hash(4)

    c = a.merge(b)
    assert(len(c.get_mins()) == 3)


def test_mh_asymmetric_merge(track_abundance):
    # test merging two asymmetric (different size) MHs
    a = MinHash(20, 10, track_abundance=track_abundance)
    for i in range(0, 40, 2):
        a.add_hash(i)

    # different size: 10
    b = MinHash(10, 10, track_abundance=track_abundance)
    for i in range(0, 80, 4):
        b.add_hash(i)

    c = a.merge(b)
    d = b.merge(a)

    assert len(a) == 20
    assert len(b) == 10
    assert len(c) == len(a)
    assert len(d) == len(b)

    # can't compare different sizes without downsampling
    with pytest.raises(TypeError):
        d.compare(a)

    a = a.downsample_n(d.num)
    print(a.get_mins())
    print(d.get_mins())
    assert d.compare(a) == 1.0

    c = c.downsample_n(b.num)
    assert c.compare(b) == 1.0


def test_mh_inplace_concat_asymmetric(track_abundance):
    # test merging two asymmetric (different size) MHs
    a = MinHash(20, 10, track_abundance=track_abundance)
    for i in range(0, 40, 2):
        a.add_hash(i)

    # different size: 10
    b = MinHash(10, 10, track_abundance=track_abundance)
    for i in range(0, 80, 4):
        b.add_hash(i)

    c = a.__copy__()
    c += b

    d = b.__copy__()
    d += a

    assert len(a) == 20
    assert len(b) == 10
    assert len(c) == len(a)
    assert len(d) == len(b)

    try:
        d.compare(a)
    except TypeError as exc:
        assert 'must have same num' in str(exc)

    a = a.downsample_n(d.num)
    assert d.compare(a) == 1.0 # see: d += a, above.

    c = c.downsample_n(b.num)
    assert c.compare(b) == 0.5


def test_mh_inplace_concat(track_abundance):
    # test merging two identically configured minhashes
    a = MinHash(20, 10, track_abundance=track_abundance)
    for i in range(0, 40, 2):
        a.add_hash(i)

    b = MinHash(20, 10, track_abundance=track_abundance)
    for i in range(0, 80, 4):
        b.add_hash(i)

    c = a.__copy__()
    c += b
    d = b.__copy__()
    d += a

    assert len(c) == len(d)
    assert c.get_mins() == d.get_mins()
    assert c.compare(d) == 1.0
    assert d.compare(c) == 1.0


def test_mh_merge_diff_protein(track_abundance):
    a = MinHash(20, 5, False, track_abundance=track_abundance)
    b = MinHash(20, 5, True, track_abundance=track_abundance)

    with pytest.raises(ValueError):
        a.merge(b)


def test_mh_merge_diff_ksize(track_abundance):
    a = MinHash(20, 5, track_abundance=track_abundance)
    b = MinHash(20, 6, track_abundance=track_abundance)

    with pytest.raises(ValueError):
        a.merge(b)


def test_mh_compare_diff_protein(track_abundance):
    a = MinHash(20, 5, False, track_abundance=track_abundance)
    b = MinHash(20, 5, True, track_abundance=track_abundance)

    with pytest.raises(ValueError):
        a.compare(b)


def test_mh_compare_diff_ksize(track_abundance):
    a = MinHash(20, 5, track_abundance=track_abundance)
    b = MinHash(20, 6, track_abundance=track_abundance)

    with pytest.raises(ValueError):
        a.compare(b)


def test_mh_compare_diff_seed(track_abundance):
    a = MinHash(20, 5, track_abundance=track_abundance, seed=1)
    b = MinHash(20, 5, track_abundance=track_abundance, seed=2)

    with pytest.raises(ValueError):
        a.compare(b)


def test_mh_compare_diff_max_hash(track_abundance):
    a = MinHash(0, 5, track_abundance=track_abundance, max_hash=5)
    b = MinHash(0, 5, track_abundance=track_abundance, max_hash=10)

    with pytest.raises(ValueError):
        a.compare(b)


def test_mh_concat_diff_protein(track_abundance):
    a = MinHash(20, 5, False, track_abundance=track_abundance)
    b = MinHash(20, 5, True, track_abundance=track_abundance)

    with pytest.raises(ValueError):
        a += b


def test_mh_concat_diff_ksize(track_abundance):
    a = MinHash(20, 5, track_abundance=track_abundance)
    b = MinHash(20, 6, track_abundance=track_abundance)

    with pytest.raises(ValueError):
        a += b


def test_mh_concat_diff_max_hash(track_abundance):
    a = MinHash(0, 5, track_abundance=track_abundance, max_hash=5)
    b = MinHash(0, 5, track_abundance=track_abundance, max_hash=10)

    with pytest.raises(ValueError):
        a += b


def test_mh_concat_diff_seed(track_abundance):
    a = MinHash(20, 5, track_abundance=track_abundance, seed=1)
    b = MinHash(20, 5, track_abundance=track_abundance, seed=2)

    with pytest.raises(ValueError):
        a += b


def test_short_sequence(track_abundance):
    a = MinHash(20, 5, track_abundance=track_abundance)
    a.add_sequence('GGGG')
    # adding a short sequence should fail silently
    assert len(a.get_mins()) == 0


def test_bytes_murmur():
    x = hash_murmur("ACG")
    assert x == 1731421407650554201

    x = hash_murmur(b"ACG")
    assert x == 1731421407650554201

    x = hash_murmur(u"ACG")
    assert x == 1731421407650554201


def test_murmur():
    x = hash_murmur("ACG")
    assert x == 1731421407650554201

    try:
        x = hash_murmur()
        assert 0, "hash_murmur requires an argument"
    except TypeError:
        pass

    x = hash_murmur("ACG", 42)
    assert x == 1731421407650554201

    y = hash_murmur("ACG", 43)
    assert y != x


def test_abundance_simple():
    a = MinHash(20, 5, False, track_abundance=True)

    a.add_sequence('AAAAA')
    assert a.get_mins() == [2110480117637990133]
    assert a.get_mins(with_abundance=True) == {2110480117637990133: 1}

    a.add_sequence('AAAAA')
    assert a.get_mins() == [2110480117637990133]
    assert a.get_mins(with_abundance=True) == {2110480117637990133: 2}


def test_abundance_simple_2():
    a = MinHash(20, 5, False, track_abundance=True)
    b = MinHash(20, 5, False, track_abundance=True)

    a.add_sequence('AAAAA')
    assert a.get_mins() == [2110480117637990133]
    assert a.get_mins(with_abundance=True) == {2110480117637990133: 1}

    a.add_sequence('AAAAA')
    assert a.get_mins() == [2110480117637990133]
    assert a.get_mins(with_abundance=True) == {2110480117637990133: 2}

    b.add_sequence('AAAAA')
    assert a.count_common(b) == 1


def test_abundance_count_common():
    a = MinHash(20, 5, False, track_abundance=True)
    b = MinHash(20, 5, False, track_abundance=False)

    a.add_sequence('AAAAA')
    a.add_sequence('AAAAA')
    assert a.get_mins() == [2110480117637990133]
    assert a.get_mins(with_abundance=True) == {2110480117637990133: 2}

    b.add_sequence('AAAAA')
    b.add_sequence('GGGGG')
    assert a.count_common(b) == 1
    assert a.count_common(b) == b.count_common(a)

    assert b.get_mins(with_abundance=True) == [2110480117637990133,
                                               10798773792509008305]


def test_abundance_compare():
    a = MinHash(20, 10, track_abundance=True)
    b = MinHash(20, 10, track_abundance=False)

    a.add_sequence('TGCCGCCCAGCACCGGGTGACTAGGTTGAGCCATGATTAACCTGCAATGA')
    b.add_sequence('TGCCGCCCAGCACCGGGTGACTAGGTTGAGCCATGATTAACCTGCAATGA')

    assert a.compare(b) == 1.0
    assert b.compare(b) == 1.0
    assert b.compare(a) == 1.0
    assert a.compare(a) == 1.0

    # add same sequence again
    b.add_sequence('TGCCGCCCAGCACCGGGTGACTAGGTTGAGCCATGATTAACCTGCAATGA')
    assert a.compare(b) == 1.0
    assert b.compare(b) == 1.0
    assert b.compare(a) == 1.0
    assert a.compare(a) == 1.0

    b.add_sequence('GATTGGTGCACACTTAACTGGGTGCCGCGCTGGTGCTGATCCATGAAGTT')
    x = a.compare(b)
    assert x >= 0.3, x

    x = b.compare(a)
    assert x >= 0.3, x
    assert a.compare(a) == 1.0
    assert b.compare(b) == 1.0


def test_set_abundance():
    a = MinHash(20, 10, track_abundance=False)

    with pytest.raises(RuntimeError) as e:
        a.set_abundances({1: 3, 2: 4})

    assert "track_abundance=True when constructing" in e.value.args[0]


def test_reviving_minhash():
    # simulate reading a MinHash from disk
    mh = MinHash(0, 21, max_hash=184467440737095520, seed=42,
                 track_abundance=False)
    mins = (28945103950853965, 74690756200987412, 82962372765557409,
            93503551367950366, 106923350319729608, 135116761470196737,
            160165359281648267, 162390811417732001, 177939655451276972)

    for m in mins:
        mh.add_hash(m)


def test_dotproduct_1():
    a = {'x': 1}
    assert dotproduct(a, a, normalize=True) == 1.0

    a = {'x': 1}
    b = {'x': 1}
    assert dotproduct(a, b, normalize=True) == 1.0

    c = {'x': 1, 'y': 1}
    prod = dotproduct(c, c, normalize=True)
    assert round(prod, 2) == 1.0

    # check a.c => 45 degree angle
    a = {'x': 1}
    c = {'x': 1, 'y': 1}

    angle = 45
    rad = math.radians(angle)
    cosval = math.cos(rad)
    prod = dotproduct(a, c, normalize=True)
    assert round(prod, 2) == 0.71
    assert round(cosval, 2) == round(prod, 2)

    c = {'x': 1, 'y': 1}
    d = {'x': 1, 'y': 1}
    prod = dotproduct(c, d, normalize=True)
    assert round(prod, 2) == 1.0

    a = {'x': 1}
    e = {'y': 1}
    assert dotproduct(a, e, normalize=True) == 0.0


def test_dotproduct_zeroes():
    a = {'x': 1}
    b = {}

    assert dotproduct(a, b) == 0.0
    assert dotproduct(b, a) == 0.0


def test_mh_copy_and_clear(track_abundance):
    # test basic creation of new, empty MinHash
    a = MinHash(20, 10, track_abundance=track_abundance)
    for i in range(0, 40, 2):
        a.add_hash(i)

    b = a.copy_and_clear()
    assert a.ksize == b.ksize
    assert b.num == a.num
    assert b.max_hash == 0
    assert not b.is_protein
    assert b.track_abundance == track_abundance
    assert b.seed == a.seed
    assert len(b.get_mins()) == 0
    assert a.scaled == b.scaled
    assert b.scaled == 0


def test_mh_copy_and_clear_with_max_hash(track_abundance):
    # test basic creation of new, empty MinHash w/max_hash param set
    a = MinHash(0, 10, track_abundance=track_abundance, max_hash=20)
    for i in range(0, 40, 2):
        a.add_hash(i)

    b = a.copy_and_clear()
    assert a.ksize == b.ksize
    assert b.num == a.num
    assert b.max_hash == 20
    assert not b.is_protein
    assert b.track_abundance == track_abundance
    assert b.seed == a.seed
    assert len(b.get_mins()) == 0
    assert a.scaled == b.scaled
    assert b.scaled != 0


def test_scaled_property(track_abundance):
    scaled = 10000
    a = MinHash(0, 10, track_abundance=track_abundance,
                max_hash=round(2**64 / scaled))
    assert a.scaled == scaled


def test_mh_subtract(track_abundance):
    # test merging two identically configured minhashes
    a = MinHash(20, 10, track_abundance=track_abundance)
    for i in range(0, 40, 2):
        a.add_hash(i)

    b = MinHash(20, 10, track_abundance=track_abundance)
    for i in range(0, 80, 4):
        b.add_hash(i)

    assert a.subtract_mins(b) == set(range(2, 40, 4))


def test_pickle_max_hash(track_abundance):
    a = MinHash(0, 10, track_abundance=track_abundance, max_hash=20)
    for i in range(0, 40, 2):
        a.add_hash(i)

    b = pickle.loads(pickle.dumps(a))
    assert a.ksize == b.ksize
    assert b.num == a.num
    assert b.max_hash == a.max_hash
    assert b.max_hash == 20
    assert not b.is_protein
    assert b.track_abundance == track_abundance
    assert b.seed == a.seed
    assert len(b.get_mins()) == len(a.get_mins())
    assert len(b.get_mins()) == 11
    assert a.scaled == b.scaled
    assert b.scaled != 0


def test_pickle_scaled(track_abundance):
    a = MinHash(0, 10, track_abundance=track_abundance, scaled=922337203685477632)
    for i in range(0, 40, 2):
        a.add_hash(i)

    b = pickle.loads(pickle.dumps(a))
    assert a.ksize == b.ksize
    assert b.num == a.num
    assert b.max_hash == a.max_hash
    assert b.max_hash == 20
    assert not b.is_protein
    assert b.track_abundance == track_abundance
    assert b.seed == a.seed
    assert len(b.get_mins()) == len(a.get_mins())
    assert len(b.get_mins()) == 11
    assert a.scaled == b.scaled
    assert b.scaled != 0


def test_minhash_abund_add():
    # this targets part of bug #319, a segfault caused by invalidation of
    # std::vector iterators upon vector resizing - in this case, there
    # was also a bug in inserting into the middle of mins when scaled was set.

    a = MinHash(0, 10, track_abundance=True, max_hash=5000)

    n = 0
    for i in range(10, 0, -1):
        a.add_hash(i)
        n += 1
        assert len(a.get_mins()) == n
        print(len(a.get_mins()))


def test_minhash_abund_capacity_increase():
    # this targets bug #319, a segfault caused by invalidation of
    # std::vector iterators upon vector resizing.

    # this should set capacity to 1000 - see KmerMinHash constructor call
    # to 'reserve' when n > 0 for specific parameter.
    a = MinHash(0, 10, track_abundance=True, max_hash=5000)

    # 1001 is dependent on the value passed to reserve (currently 1000).
    for i in range(1001, 0, -1):
        a.add_hash(i)


def test_minhash_abund_merge_flat():
    # this targets a segfault caused by trying to compute similarity
    # of a signature with abundance and a signature without abundance.
    # the correct behavior for now is to calculate simple Jaccard,
    # i.e. 'flatten' both of them.
    a = MinHash(0, 10, track_abundance=True, max_hash=5000)
    b = MinHash(0, 10, max_hash=5000)

    for i in range(0, 10, 2):
        a.add_hash(i)

    for j in range(0, 10, 3):
        b.add_hash(i)

    # these crashed, previously.
    assert a.similarity(b) == 0.2
    assert b.similarity(a) == 0.2


def test_minhash_abund_merge_flat_2():
<<<<<<< HEAD
    return # currently crashes.

=======
>>>>>>> fb3b5da3
    # this targets a segfault caused by trying to merge
    # a signature with abundance and a signature without abundance.

    a = MinHash(0, 10, track_abundance=True, max_hash=5000)
    b = MinHash(0, 10, max_hash=5000)

    for i in range(0, 10, 2):
        a.add_hash(i)

    for j in range(0, 10, 3):
        b.add_hash(i)

    a.merge(b)<|MERGE_RESOLUTION|>--- conflicted
+++ resolved
@@ -933,11 +933,6 @@
 
 
 def test_minhash_abund_merge_flat_2():
-<<<<<<< HEAD
-    return # currently crashes.
-
-=======
->>>>>>> fb3b5da3
     # this targets a segfault caused by trying to merge
     # a signature with abundance and a signature without abundance.
 
